--- conflicted
+++ resolved
@@ -70,10 +70,6 @@
     static uint8_t shift_block_right(uint8_t next, uint8_t current, uint8_t prior,
         size_type original_offset, size_type intended_offset);
 
-<<<<<<< HEAD
-    size_t size_ = 0;
-=======
->>>>>>> dd196d29
     data_chunk blocks_;
     uint8_t final_block_excess_ = 0;
 };
