--- conflicted
+++ resolved
@@ -61,20 +61,11 @@
     return reward_interval * max_money_recursive(coin_price(block_reward));
 }
 
-<<<<<<< HEAD
-const hash_digest null_hash{{0, 0, 0, 0, 0, 0, 0, 0, 0, 0, 0, 0, 0, 0, 0, 0,
-                             0, 0, 0, 0, 0, 0, 0, 0, 0, 0, 0, 0, 0, 0, 0, 0}};
-const short_hash null_short_hash{{0, 0, 0, 0, 0, 0, 0, 0, 0, 0,
-                                  0, 0, 0, 0, 0, 0, 0, 0, 0, 0}};
-=======
-// Equal sign is required for brace elision for std::array
-// http://en.cppreference.com/w/cpp/container/array
 const hash_digest null_hash = { 
     0, 0, 0, 0, 0, 0, 0, 0, 0, 0, 0, 0, 0, 0, 0, 0,
-    0, 0, 0, 0, 0, 0, 0, 0, 0, 0, 0, 0, 0, 0, 0, 0 };
+    0, 0, 0, 0, 0, 0, 0, 0, 0, 0, 0, 0, 0, 0, 0, 0};
 const short_hash null_short_hash = { 
-    0, 0, 0, 0, 0, 0, 0, 0, 0, 0, 0, 0, 0, 0, 0, 0, 0, 0, 0, 0 };
->>>>>>> fe712a16
+    0, 0, 0, 0, 0, 0, 0, 0, 0, 0, 0, 0, 0, 0, 0, 0, 0, 0, 0, 0};
 
 constexpr uint32_t max_bits = 0x1d00ffff;
 big_number max_target();
